import { describe, it, expect, vi, beforeEach } from 'vitest';
import { render, screen } from '@testing-library/react';
import { LanguageSwitcher } from '../LanguageSwitcher';

// Mock react-i18next
const mockChangeLanguage = vi.fn();
const mockI18n = {
  language: 'fr',
  changeLanguage: mockChangeLanguage
};

vi.mock('react-i18next', () => ({
  useTranslation: () => ({
    i18n: mockI18n,
    t: (key: string) => {
      const translations: Record<string, string> = {
        'language.fr': 'Français',
        'language.en': 'English',
        'language.nl': 'Nederlands',
        'language.switch': 'Change language'
      };
      return translations[key] || key;
    }
  })
}));

describe('LanguageSwitcher', () => {
  beforeEach(() => {
    vi.clearAllMocks();
    mockI18n.language = 'fr'; // Reset to French
  });

  describe('Rendering', () => {
    it('should render the select trigger', () => {
      render(<LanguageSwitcher />);

      // The trigger should be present
      const trigger = screen.getByRole('combobox');
      expect(trigger).toBeInTheDocument();
    });

    it('should display the current language in the trigger (French)', () => {
      render(<LanguageSwitcher />);

      // Should show "Français" for French
      expect(screen.getByText('Français')).toBeInTheDocument();
    });

    it('should display English when current language is English', () => {
      mockI18n.language = 'en';
      render(<LanguageSwitcher />);

      expect(screen.getByText('English')).toBeInTheDocument();
    });

    it('should display Nederlands when current language is Dutch', () => {
      mockI18n.language = 'nl';
      render(<LanguageSwitcher />);

      expect(screen.getByText('Nederlands')).toBeInTheDocument();
    });

    it('should have Globe icon', () => {
      const { container } = render(<LanguageSwitcher />);

      // Check for SVG icon with lucide-globe class
      const icon = container.querySelector('.lucide-globe');
      expect(icon).toBeInTheDocument();
    });
  });

  describe('Component Structure', () => {
    it('should use Select component', () => {
      render(<LanguageSwitcher />);

      // Verify it's using Radix UI Select by checking for combobox role
      const trigger = screen.getByRole('combobox');
      expect(trigger).toBeInTheDocument();
      expect(trigger).toHaveAttribute('aria-expanded');
    });

    it('should have proper ARIA attributes', () => {
      render(<LanguageSwitcher />);

      const trigger = screen.getByRole('combobox');
      expect(trigger).toHaveAttribute('aria-expanded');
      expect(trigger).toHaveAttribute('aria-controls');
    });

    it('should be styled appropriately', () => {
      render(<LanguageSwitcher />);

      const trigger = screen.getByRole('combobox');
      // Check for key styling classes
      expect(trigger).toHaveClass('h-9');
      expect(trigger).toHaveClass('gap-2');
      expect(trigger).toHaveClass('bg-transparent');
    });
  });

  describe('Language Change Handler', () => {
<<<<<<< HEAD
    it('should call changeLanguage when onValueChange is triggered', () => {
=======
    it('should have onValueChange handler configured', () => {
>>>>>>> 012cc162
      render(<LanguageSwitcher />);

      const trigger = screen.getByRole('combobox');
      expect(trigger).toBeInTheDocument();

      // Note: Full dropdown interaction testing is done via Chrome MCP
      // due to JSDOM limitations with Radix UI's pointer capture functionality
      // The component has the handleLanguageChange function which calls i18n.changeLanguage
    });
  });

  describe('Edge Cases', () => {
    it('should handle unknown language gracefully', () => {
      mockI18n.language = 'unknown';
      render(<LanguageSwitcher />);

      // Should still render without crashing
      const trigger = screen.getByRole('combobox');
      expect(trigger).toBeInTheDocument();
    });

    it('should render all three language options in the component', () => {
      render(<LanguageSwitcher />);

      // Note: Full dropdown interaction testing will be done with Chrome MCP
      // Here we just verify the component renders correctly
      expect(screen.getByRole('combobox')).toBeInTheDocument();
    });
  });

  describe('Translation Keys', () => {
    it('should use correct translation keys for each language', () => {
      const { rerender } = render(<LanguageSwitcher />);

      // French
      expect(screen.getByText('Français')).toBeInTheDocument();

      // English
      mockI18n.language = 'en';
      rerender(<LanguageSwitcher />);
      expect(screen.getByText('English')).toBeInTheDocument();

      // Dutch
      mockI18n.language = 'nl';
      rerender(<LanguageSwitcher />);
      expect(screen.getByText('Nederlands')).toBeInTheDocument();
    });
  });
});<|MERGE_RESOLUTION|>--- conflicted
+++ resolved
@@ -99,11 +99,7 @@
   });
 
   describe('Language Change Handler', () => {
-<<<<<<< HEAD
-    it('should call changeLanguage when onValueChange is triggered', () => {
-=======
     it('should have onValueChange handler configured', () => {
->>>>>>> 012cc162
       render(<LanguageSwitcher />);
 
       const trigger = screen.getByRole('combobox');
